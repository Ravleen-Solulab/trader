--- conflicted
+++ resolved
@@ -18,11 +18,7 @@
 [deps-packages]
 deps =
     {[deps-tests]deps}
-<<<<<<< HEAD
     open-autonomy==0.14.14.post1
-=======
-    open-autonomy==0.14.14
->>>>>>> e56be48d
     requests==2.28.1
     py-multibase==1.0.3
     py-multicodec==0.2.1
@@ -33,11 +29,7 @@
     open-aea-ledger-cosmos==1.53.0
     protobuf<4.25.0,>=4.21.6
     hypothesis==6.21.6
-<<<<<<< HEAD
     open-aea-test-autonomy==0.14.14.post1
-=======
-    open-aea-test-autonomy==0.14.14
->>>>>>> e56be48d
     web3<7,>=6.0.0
     ipfshttpclient==0.8.0a2
     open-aea-cli-ipfs==1.53.0
@@ -81,7 +73,7 @@
 deps = {[deps-base]deps}
 
 [extra-deps]
-deps = 
+deps =
     attrs
     pyinstaller==6.8.0
     pyyaml<=6.0.1,>=3.10
@@ -107,7 +99,7 @@
     autonomy init --reset --author ci --remote --ipfs --ipfs-node "/dns/registry.autonolas.tech/tcp/443/https"
     autonomy packages sync
 
-[commands-packages] 
+[commands-packages]
 commands =
     {[commands-base]commands}
     pytest -rfE {env:SKILLS_PATHS}/decision_maker_abci/tests --cov={env:SKILLS_PATHS}/decision_maker_abci --cov-report=xml --cov-report=term --cov-report=term-missing --cov-config=.coveragerc {posargs}
